--- conflicted
+++ resolved
@@ -94,11 +94,6 @@
         design,
         fixme,
         abstract-method,
-<<<<<<< HEAD
-        arguments-differ,
-=======
-        attribute-defined-outside-init,
->>>>>>> 3f37d558
         unused-argument,
         duplicate-code,
         invalid-name,
