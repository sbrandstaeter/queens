--- conflicted
+++ resolved
@@ -93,11 +93,6 @@
         use-symbolic-message-instead,
         design,
         super-init-not-called,
-<<<<<<< HEAD
-        broad-exception-caught,
-=======
-        too-many-lines,
->>>>>>> 66c34106
         no-name-in-module,
         bare-except,
         bad-staticmethod-argument,
