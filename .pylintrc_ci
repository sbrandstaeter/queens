--- conflicted
+++ resolved
@@ -103,11 +103,6 @@
         abstract-class-instantiated,
         self-assigning-variable,
         function-redefined,
-<<<<<<< HEAD
-        no-method-argument,
-=======
-        used-before-assignment,
->>>>>>> 65b9c083
         unexpected-special-method-signature,
         consider-using-in,
         unsubscriptable-object,
