"""TODO_doc."""

import os
import pathlib
import re

import numpy as np
import pytest

import pqueens.visualization.grid_iterator_visualization as qvis
from pqueens.visualization.grid_iterator_visualization import GridIteratorVisualization


# general input fixtures
@pytest.fixture()
def dummy_vis(tmpdir):
<<<<<<< HEAD
    paths = [pathlib.Path(tmpdir, 'myplot.png')]
=======
    """TODO_doc."""
    paths = [os.path.join(tmpdir, 'myplot.png')]
>>>>>>> 96610ab5
    save_bools = [True]
    plot_booleans = [False]
    scale_types_list = ["lin", "lin"]
    var_names_list = ["x1", "x2"]
    grid_vis = GridIteratorVisualization(
        paths, save_bools, plot_booleans, scale_types_list, var_names_list
    )
    qvis.grid_iterator_visualization_instance = grid_vis


# -------------------------------- actual unit_tests ---------------------------------------------
def test_init(tmpdir):
    """TODO_doc."""
    # expected attributes
    paths = [pathlib.Path(tmpdir, 'myplot.png')]
    save_bools = [True]
    plot_booleans = [False]
    scale_types_list = ["lin", "lin"]
    var_names_list = ["x1", "x2"]

    # instantiated class
    grid_vis = GridIteratorVisualization(
        paths, save_bools, plot_booleans, scale_types_list, var_names_list
    )

    # tests / asserts
    assert grid_vis.saving_paths_list == paths
    assert grid_vis.save_bools == save_bools
    assert grid_vis.plot_booleans == plot_booleans
    assert grid_vis.scale_types_list == scale_types_list
    assert grid_vis.var_names_list == var_names_list


def test_plot_QoI_grid(tmpdir, dummy_vis):
    """TODO_doc."""
    # set arguments
    output = {"mean": np.array([1.0, 2.0, 3.0, 4.0])}
    samples = np.array([[1.0, 1.0], [2.0, 2.0], [1.0, 2.0], [2.0, 1.0]])
    num_params = 2
    n_grid_p = [2, 2]
    qvis.grid_iterator_visualization_instance.plot_QoI_grid(output, samples, num_params, n_grid_p)
    filepath = pathlib.Path(tmpdir, 'myplot.png')
    assert filepath.is_file()


def test_get_plotter_one(dummy_vis):
    """TODO_doc."""
    num_params = 1
    plotter = qvis.grid_iterator_visualization_instance._get_plotter(num_params)
    expected_str = re.split("[\s\.]", plotter.__str__())[3]
    assert "_plot_one_d" == expected_str


def test_get_plotter_one(dummy_vis):
    """TODO_doc."""
    num_params = 2
    plotter = qvis.grid_iterator_visualization_instance._get_plotter(num_params)
    expected_str = re.split("[\s\.]", plotter.__str__())[3]
    assert "_plot_two_d" == expected_str


def test_higher_d(dummy_vis):
    """TODO_doc."""
    num_params = 3
    with pytest.raises(NotImplementedError) as e:
        plotter = qvis.grid_iterator_visualization_instance._get_plotter(num_params)
    assert str(e.value) == 'Grid plot only possible up to 2 parameters'


def test_plot_one_d(dummy_vis):
    """TODO_doc."""
    output = {'mean': np.array([0.0, 1.0])}
    samples = np.array([0.0, 1.0])
    dummy = 1.0
    return_value = qvis.grid_iterator_visualization_instance._plot_one_d(output, samples, dummy)
    assert return_value is None


def test_plot_two_d(dummy_vis):
    """TODO_doc."""
    samples = np.array([[0.0, 0.0], [0.0, 1.0], [1.0, 0.0], [1.0, 1.0]])
    output = {'mean': np.array([0.0, 1.0, 0.0, 1.0])}
    n_gird_p = [2, 2]
    return_value = qvis.grid_iterator_visualization_instance._plot_two_d(output, samples, n_gird_p)
    assert return_value is None<|MERGE_RESOLUTION|>--- conflicted
+++ resolved
@@ -14,12 +14,8 @@
 # general input fixtures
 @pytest.fixture()
 def dummy_vis(tmpdir):
-<<<<<<< HEAD
+    """TODO_doc."""
     paths = [pathlib.Path(tmpdir, 'myplot.png')]
-=======
-    """TODO_doc."""
-    paths = [os.path.join(tmpdir, 'myplot.png')]
->>>>>>> 96610ab5
     save_bools = [True]
     plot_booleans = [False]
     scale_types_list = ["lin", "lin"]
