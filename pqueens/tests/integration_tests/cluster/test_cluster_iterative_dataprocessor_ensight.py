--- conflicted
+++ resolved
@@ -106,10 +106,6 @@
         'path_to_post_processor': str(path_to_post_processor),
         'connect_to_resource': connect_to_resource,
         'cluster': cluster,
-<<<<<<< HEAD
-        'type': scheduler_type,
-=======
->>>>>>> 20a91015
         'singularity_remote_ip': singularity_remote_ip,
         'user': user,
     }
