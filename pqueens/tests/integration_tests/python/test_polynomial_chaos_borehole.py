"""Test chaospy wrapper."""
import os
import pickle
from pathlib import Path

import pytest

from pqueens import run


def test_polynomial_chaos_pseudo_spectral_borehole(inputdir, tmpdir):
<<<<<<< HEAD
    """Test case for the pc iterator using a pseudo spectral approach."""
    run(Path(Path(inputdir, 'polynomial_chaos_pseudo_spectral_borehole.json')), Path(tmpdir))
=======
    """Test case for the PC iterator using a pseudo spectral approach."""
    run(Path(os.path.join(inputdir, 'polynomial_chaos_pseudo_spectral_borehole.yml')), Path(tmpdir))
>>>>>>> 96610ab5

    result_file = str(tmpdir) + '/' + 'xxx.pickle'
    with open(result_file, 'rb') as handle:
        results = pickle.load(handle)
    assert results["mean"] == pytest.approx(61.78966587)
    assert results["covariance"] == pytest.approx([1312.23414971])


def test_polynomial_chaos_collocation_borehole(inputdir, tmpdir):
<<<<<<< HEAD
    """Test for the pc iterator using a collocation approach."""
    run(Path(Path(inputdir, 'polynomial_chaos_collocation_borehole.json')), Path(tmpdir))
=======
    """Test for the PC iterator using a collocation approach."""
    run(Path(os.path.join(inputdir, 'polynomial_chaos_collocation_borehole.yml')), Path(tmpdir))
>>>>>>> 96610ab5

    result_file = str(tmpdir) + '/' + 'xxx.pickle'
    with open(result_file, 'rb') as handle:
        results = pickle.load(handle)
    assert results["mean"] == pytest.approx(62.05018243)
    assert results["covariance"] == pytest.approx([1273.81372103])<|MERGE_RESOLUTION|>--- conflicted
+++ resolved
@@ -9,13 +9,8 @@
 
 
 def test_polynomial_chaos_pseudo_spectral_borehole(inputdir, tmpdir):
-<<<<<<< HEAD
-    """Test case for the pc iterator using a pseudo spectral approach."""
-    run(Path(Path(inputdir, 'polynomial_chaos_pseudo_spectral_borehole.json')), Path(tmpdir))
-=======
     """Test case for the PC iterator using a pseudo spectral approach."""
-    run(Path(os.path.join(inputdir, 'polynomial_chaos_pseudo_spectral_borehole.yml')), Path(tmpdir))
->>>>>>> 96610ab5
+    run(Path(Path(inputdir, 'polynomial_chaos_pseudo_spectral_borehole.yml')), Path(tmpdir))
 
     result_file = str(tmpdir) + '/' + 'xxx.pickle'
     with open(result_file, 'rb') as handle:
@@ -25,13 +20,8 @@
 
 
 def test_polynomial_chaos_collocation_borehole(inputdir, tmpdir):
-<<<<<<< HEAD
-    """Test for the pc iterator using a collocation approach."""
-    run(Path(Path(inputdir, 'polynomial_chaos_collocation_borehole.json')), Path(tmpdir))
-=======
     """Test for the PC iterator using a collocation approach."""
-    run(Path(os.path.join(inputdir, 'polynomial_chaos_collocation_borehole.yml')), Path(tmpdir))
->>>>>>> 96610ab5
+    run(Path(Path(inputdir, 'polynomial_chaos_collocation_borehole.yml')), Path(tmpdir))
 
     result_file = str(tmpdir) + '/' + 'xxx.pickle'
     with open(result_file, 'rb') as handle:
