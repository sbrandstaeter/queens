"""Test suite for the heritage BACI Levenberg-Marquardt optimizer.

Test local simulations with BACI using a minimal FSI model and the
*data_processor_ensight_interface* evaluation and therefore
*post_drt_ensight* post-processor.
"""

import json
import os
from pathlib import Path

import numpy as np
import pandas as pd
import pytest

from pqueens import run
from pqueens.utils import injector


@pytest.fixture(scope="session")
def output_directory_forward(tmpdir_factory):
    """Create two temporary output directories for test runs with singularity.

        * with singularity (<...>_true)
        * without singularity (<...>_false)

    Args:
        tmpdir_factory: Fixture used to create arbitrary temporary directories

    Returns:
        output_directory_forward (dict): Temporary output directories for simulation without and
                                         with singularity
    """
    path_singularity_true = tmpdir_factory.mktemp("test_baci_lm_shape_singularity")
    path_singularity_false = tmpdir_factory.mktemp("test_baci_lm_shape_nosingularity")

    return {True: path_singularity_true, False: path_singularity_false}


@pytest.fixture()
def experiment_directory(output_directory_forward, singularity_bool):
    """Return experiment directory depending on *singularity_bool*.

    Returns:
        experiment_directory (LocalPath): Experiment directory depending on *singularity_bool*
    """
    return output_directory_forward[singularity_bool]


def test_baci_lm_shape(
    inputdir,
    third_party_inputs,
    baci_link_paths,
    singularity_bool,
    experiment_directory,
):
    """Integration test for the Baci Levenberg Marquardt Iterator with BACI.

    The test runs local native BACI simulations as well as a local
    Singularity based BACI simulations.

    Args:
        inputdir (str): Path to the JSON input file
        third_party_inputs (str): Path to the BACI input files
        baci_link_paths (str): Symbolic links to executables including BACI
        singularity_bool (str): String that encodes a boolean that is parsed to the JSON input file
        experiment_directory (LocalPath): Experiment directory depending on *singularity_bool*
    """
<<<<<<< HEAD
    template = Path(inputdir, "baci_local_shape_lm_template.json")
    input_file = Path(experiment_directory, "baci_local_shape_lm.json")
    third_party_input_file = Path(
=======
    template = os.path.join(inputdir, "baci_local_shape_lm_template.yml")
    input_file = os.path.join(experiment_directory, "baci_local_shape_lm.yml")
    third_party_input_file = os.path.join(
>>>>>>> 96610ab5
        third_party_inputs, "baci_input_files", "lm_tri_fsi_shape_template.dat"
    )
    third_party_input_file_monitor = Path(
        third_party_inputs, "baci_input_files", "lm_tri_fsi_shape_E2000_nue03_p.monitor"
    )
    experiment_name = "OptmizeBaciLM_" + json.dumps(singularity_bool)

    baci_release, _, _, post_processor = baci_link_paths

    dir_dict = {
        'experiment_name': experiment_name,
        'baci_input': third_party_input_file,
        'baci_input_monitor': third_party_input_file_monitor,
        'baci-release': baci_release,
        'post_processor': post_processor,
        'singularity_boolean': json.dumps(singularity_bool),
    }

    injector.inject(dir_dict, template, input_file)
    run(Path(input_file), Path(experiment_directory))

    result_file_name = experiment_name + ".csv"
    result_file = Path(experiment_directory, result_file_name)

    result_data = pd.read_csv(
        result_file,
        sep='\t',
    )

    np.testing.assert_equal(result_data['iter'][1], 1)
    np.testing.assert_allclose(result_data['resnorm'][1], 1.42069484e-02, 1.0e-5)
    np.testing.assert_allclose(result_data['gradnorm'][1], 4.53755307e-03, 1.0e-5)

    params = result_data["params"].str.replace(r"[", "", regex=True)
    params = params.str.replace(r"]", "", regex=True)
    params = params.str.split(expand=True)
    np.testing.assert_allclose(params.loc[1].astype(float), [1.70123614e03, 3.43936558e-01], 1.0e-5)

    delta_params = result_data["delta_params"].str.replace(r"[", "", regex=True)
    delta_params = delta_params.str.replace(r"]", "", regex=True)
    delta_params = delta_params.str.split(expand=True)
    np.testing.assert_allclose(
        delta_params.loc[1].astype(float), [1.28123570e02, -3.47241922e-02], 1.0e-5
    )

    np.testing.assert_allclose(result_data['mu'][1], 1.0, 1.0e-5)<|MERGE_RESOLUTION|>--- conflicted
+++ resolved
@@ -66,15 +66,9 @@
         singularity_bool (str): String that encodes a boolean that is parsed to the JSON input file
         experiment_directory (LocalPath): Experiment directory depending on *singularity_bool*
     """
-<<<<<<< HEAD
-    template = Path(inputdir, "baci_local_shape_lm_template.json")
-    input_file = Path(experiment_directory, "baci_local_shape_lm.json")
+    template = Path(inputdir, "baci_local_shape_lm_template.yml")
+    input_file = Path(experiment_directory, "baci_local_shape_lm.yml")
     third_party_input_file = Path(
-=======
-    template = os.path.join(inputdir, "baci_local_shape_lm_template.yml")
-    input_file = os.path.join(experiment_directory, "baci_local_shape_lm.yml")
-    third_party_input_file = os.path.join(
->>>>>>> 96610ab5
         third_party_inputs, "baci_input_files", "lm_tri_fsi_shape_template.dat"
     )
     third_party_input_file_monitor = Path(
