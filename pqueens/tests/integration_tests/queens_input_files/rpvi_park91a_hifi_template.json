--- conflicted
+++ resolved
@@ -12,7 +12,7 @@
       "likelihood_gradient_method": "{gradient_method}",
       "finite_difference_method": "2-point",
       "finite_difference_step": 1e-5,
-      "n_samples_per_iter": 2,
+      "n_samples_per_iter": 3,
       "score_function_bool": true,
       "variational_distribution": {
         "variational_approximation_type": "mean_field",
@@ -70,11 +70,7 @@
   },
   "interface": {
     "type": "direct_python_interface",
-<<<<<<< HEAD
-    "main_file": "{simulator_function}"
-=======
-    "function_name": "park91a_hifi_on_grid"
->>>>>>> 7770bc2a
+    "function_name": "{my_function}"
   },
   "parameters": {
     "random_variables": {
