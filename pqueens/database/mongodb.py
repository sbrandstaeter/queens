--- conflicted
+++ resolved
@@ -23,14 +23,8 @@
             database_name (string):    name of database
             drop_existing_db (bool):   drop existing db if it exists
         """
-<<<<<<< HEAD
-        #try:
-        self.client = pymongo.MongoClient(host=[database_address],
-                                          serverSelectionTimeoutMS=10000)
-=======
         # try:
         self.client = pymongo.MongoClient(host=[database_address], serverSelectionTimeoutMS=100)
->>>>>>> 45117100
         if drop_existing_db:
             self.client.drop_database(database_name)
         self.db = self.client[database_name]
