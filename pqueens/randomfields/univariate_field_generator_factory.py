<<<<<<< HEAD
from pqueens.randomfields.non_stationary_squared_exp import NonStationarySquaredExp

=======
>>>>>>> 75968aee
from pqueens.randomfields.random_field_gen_fourier_1d import RandomFieldGenFourier1D
from pqueens.randomfields.random_field_gen_fourier_2d import RandomFieldGenFourier2D
from pqueens.randomfields.random_field_gen_fourier_3d import RandomFieldGenFourier3D

from pqueens.randomfields.random_field_gen_KLE_1d import RandomFieldGenKLE1D
from pqueens.randomfields.random_field_gen_KLE_2d import RandomFieldGenKLE2D
from pqueens.randomfields.random_field_gen_KLE_3d import RandomFieldGenKLE3D


class UniVarRandomFieldGeneratorFactory(object):
    def create_new_random_field_generator(
<<<<<<< HEAD
        marg_pdf=None,
        corrstruct=None,
        spatial_dimension=None,
        corr_length=None,
        energy_frac=None,
        field_bbox=None,
        num_terms_per_dim=None,
        total_terms=None,
        rel_std=None,
        mean_fun_params=None,
        num_points=None,
        num_realizations=None,
=======
        my_marg_pdf,
        spatial_dimension,
        corr_struct,
        corr_length,
        energy_frac,
        field_bbox,
        num_terms_per_dim,
        total_terms,
>>>>>>> 75968aee
    ):
        """ Create random field generator based on arguments """

        if corrstruct == 'non_stationary_squared_exp':
            rf = NonStationarySquaredExp(
                corr_length=corr_length,
                rel_std=rel_std,
                mean_fun_params=mean_fun_params,
                num_points=num_points,
                num_realizations=num_realizations,
            )

        elif corrstruct == 'squared_exp':
            if spatial_dimension == 1:
                rf = RandomFieldGenFourier1D(
<<<<<<< HEAD
                    marg_pdf, corr_length, energy_frac, field_bbox, num_terms_per_dim, total_terms,
                )
            elif spatial_dimension == 2:
                rf = RandomFieldGenFourier2D(
                    marg_pdf, corr_length, energy_frac, field_bbox, num_terms_per_dim, total_terms,
                )
            elif spatial_dimension == 3:
                rf = RandomFieldGenFourier3D(
                    marg_pdf, corr_length, energy_frac, field_bbox, num_terms_per_dim, total_terms,
=======
                    my_marg_pdf,
                    corr_length,
                    energy_frac,
                    field_bbox,
                    num_terms_per_dim,
                    total_terms,
                )
            elif spatial_dimension == 2:
                rf = RandomFieldGenFourier2D(
                    my_marg_pdf,
                    corr_length,
                    energy_frac,
                    field_bbox,
                    num_terms_per_dim,
                    total_terms,
                )
            elif spatial_dimension == 3:
                rf = RandomFieldGenFourier3D(
                    my_marg_pdf,
                    corr_length,
                    energy_frac,
                    field_bbox,
                    num_terms_per_dim,
                    total_terms,
>>>>>>> 75968aee
                )
            else:
                raise ValueError(
                    'Spatial dimension must be either 1,2, or 3,'
                    ' not {}'.format(spatial_dimension)
                )

        elif corrstruct == 'exp':
            if spatial_dimension == 1:
                rf = RandomFieldGenKLE1D(
<<<<<<< HEAD
                    marg_pdf,
=======
                    my_marg_pdf,
>>>>>>> 75968aee
                    corr_length,
                    energy_frac,
                    field_bbox,
                    spatial_dimension,
                    num_terms_per_dim,
                    total_terms,
                )
            elif spatial_dimension == 2:
                rf = RandomFieldGenKLE2D(
<<<<<<< HEAD
                    marg_pdf,
=======
                    my_marg_pdf,
>>>>>>> 75968aee
                    corr_length,
                    energy_frac,
                    field_bbox,
                    spatial_dimension,
                    num_terms_per_dim,
                    total_terms,
                )
            elif spatial_dimension == 3:
                rf = RandomFieldGenKLE3D(
<<<<<<< HEAD
                    marg_pdf,
=======
                    my_marg_pdf,
>>>>>>> 75968aee
                    corr_length,
                    energy_frac,
                    field_bbox,
                    spatial_dimension,
                    num_terms_per_dim,
                    total_terms,
                )
            else:
                raise ValueError(
                    'Spatial dimension must be either 1,2, or 3,'
                    ' not {}'.format(spatial_dimension)
                )
<<<<<<< HEAD

        else:
            raise RuntimeError(
                'Autocorrelation structure has to be either'
                ' "squared_exp" or "exp", not {}'.format(corrstruct)
=======
        else:
            raise RuntimeError(
                'Autocorrelation structure has to be either'
                ' "squared_exp" or "exp", not {}'.format(corr_struct)
>>>>>>> 75968aee
            )
        return rf

    factory = staticmethod(create_new_random_field_generator)<|MERGE_RESOLUTION|>--- conflicted
+++ resolved
@@ -1,8 +1,5 @@
-<<<<<<< HEAD
 from pqueens.randomfields.non_stationary_squared_exp import NonStationarySquaredExp
 
-=======
->>>>>>> 75968aee
 from pqueens.randomfields.random_field_gen_fourier_1d import RandomFieldGenFourier1D
 from pqueens.randomfields.random_field_gen_fourier_2d import RandomFieldGenFourier2D
 from pqueens.randomfields.random_field_gen_fourier_3d import RandomFieldGenFourier3D
@@ -14,7 +11,6 @@
 
 class UniVarRandomFieldGeneratorFactory(object):
     def create_new_random_field_generator(
-<<<<<<< HEAD
         marg_pdf=None,
         corrstruct=None,
         spatial_dimension=None,
@@ -27,16 +23,6 @@
         mean_fun_params=None,
         num_points=None,
         num_realizations=None,
-=======
-        my_marg_pdf,
-        spatial_dimension,
-        corr_struct,
-        corr_length,
-        energy_frac,
-        field_bbox,
-        num_terms_per_dim,
-        total_terms,
->>>>>>> 75968aee
     ):
         """ Create random field generator based on arguments """
 
@@ -52,7 +38,6 @@
         elif corrstruct == 'squared_exp':
             if spatial_dimension == 1:
                 rf = RandomFieldGenFourier1D(
-<<<<<<< HEAD
                     marg_pdf, corr_length, energy_frac, field_bbox, num_terms_per_dim, total_terms,
                 )
             elif spatial_dimension == 2:
@@ -62,32 +47,6 @@
             elif spatial_dimension == 3:
                 rf = RandomFieldGenFourier3D(
                     marg_pdf, corr_length, energy_frac, field_bbox, num_terms_per_dim, total_terms,
-=======
-                    my_marg_pdf,
-                    corr_length,
-                    energy_frac,
-                    field_bbox,
-                    num_terms_per_dim,
-                    total_terms,
-                )
-            elif spatial_dimension == 2:
-                rf = RandomFieldGenFourier2D(
-                    my_marg_pdf,
-                    corr_length,
-                    energy_frac,
-                    field_bbox,
-                    num_terms_per_dim,
-                    total_terms,
-                )
-            elif spatial_dimension == 3:
-                rf = RandomFieldGenFourier3D(
-                    my_marg_pdf,
-                    corr_length,
-                    energy_frac,
-                    field_bbox,
-                    num_terms_per_dim,
-                    total_terms,
->>>>>>> 75968aee
                 )
             else:
                 raise ValueError(
@@ -98,11 +57,7 @@
         elif corrstruct == 'exp':
             if spatial_dimension == 1:
                 rf = RandomFieldGenKLE1D(
-<<<<<<< HEAD
                     marg_pdf,
-=======
-                    my_marg_pdf,
->>>>>>> 75968aee
                     corr_length,
                     energy_frac,
                     field_bbox,
@@ -112,11 +67,7 @@
                 )
             elif spatial_dimension == 2:
                 rf = RandomFieldGenKLE2D(
-<<<<<<< HEAD
                     marg_pdf,
-=======
-                    my_marg_pdf,
->>>>>>> 75968aee
                     corr_length,
                     energy_frac,
                     field_bbox,
@@ -126,11 +77,7 @@
                 )
             elif spatial_dimension == 3:
                 rf = RandomFieldGenKLE3D(
-<<<<<<< HEAD
                     marg_pdf,
-=======
-                    my_marg_pdf,
->>>>>>> 75968aee
                     corr_length,
                     energy_frac,
                     field_bbox,
@@ -143,18 +90,10 @@
                     'Spatial dimension must be either 1,2, or 3,'
                     ' not {}'.format(spatial_dimension)
                 )
-<<<<<<< HEAD
-
         else:
             raise RuntimeError(
                 'Autocorrelation structure has to be either'
                 ' "squared_exp" or "exp", not {}'.format(corrstruct)
-=======
-        else:
-            raise RuntimeError(
-                'Autocorrelation structure has to be either'
-                ' "squared_exp" or "exp", not {}'.format(corr_struct)
->>>>>>> 75968aee
             )
         return rf
 
