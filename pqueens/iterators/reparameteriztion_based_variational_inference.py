"""Reparameterization trick based variational inference."""
import logging

import numpy as np
from scipy.stats import multivariate_normal as mvn

from pqueens.iterators.variational_inference import (
    VALID_EXPORT_FIELDS,
    VariationalInferenceIterator,
)
from pqueens.utils.collection_utils import CollectionObject
from pqueens.utils.valid_options_utils import check_if_valid_options

_logger = logging.getLogger(__name__)


class RPVIIterator(VariationalInferenceIterator):
    """Reparameterization based variational inference (RPVI).

    Iterator for Bayesian inverse problems. This variational inference approach requires
    model gradients/Jacobians w.r.t. the parameters/the parameterization of the
    inverse problem. The latter can be provided by:

        - A finite differences approximation of the gradient/Jacobian, which requires in the
          simplest case d+1 additional solver calls
        - An externally provided gradient/Jacobian that was, e.g. calculated via adjoint methods or
          automated differentiation

    The current implementation does not support the importance sampling of the MC gradient.

    The mathematical details of the algorithm can be found in [1], [2], [3].

    References:
        [1]: Kingma, D. P., Salimans, T., & Welling, M. (2015). Variational dropout and the local
            reparameterization trick. Advances in neural information processing systems,
            28, 2575-2583.
        [2]: Roeder, G., Wu, Y., & Duvenaud, D. (2017). Sticking the landing: Simple,
             lower-variance
             gradient estimators for variational inference. arXiv preprint arXiv:1703.09194.
        [3]: Blei, D. M., Kucukelbir, A., & McAuliffe, J. D. (2017). Variational inference: A
             review for statisticians. Journal of the American statistical Association, 112(518),
             859-877.

    Attributes:
        score_function_bool (bool): Boolean flag to decide whether the score function term
                                    should be considered in the elbo gradient. If *True* the
                                    score function is considered.

    Returns:
        rpvi_obj (obj): Instance of the RPVIIterator
    """

    def __init__(
        self,
        model,
        result_description,
        variational_distribution,
        n_samples_per_iter,
        variational_transformation,
        random_seed,
        max_feval,
        stochastic_optimizer,
<<<<<<< HEAD
        score_function_bool,
        iteration_data,
=======
        global_settings,
        variational_parameter_initialization=None,
        natural_gradient=True,
        FIM_dampening=True,
        decay_start_iteration=50,
        dampening_coefficient=1e-2,
        FIM_dampening_lower_bound=1e-8,
        score_function_bool=False,
>>>>>>> f1f79805
    ):
        """Initialize RPVI iterator.

        Args:
            model (obj): Underlying simulation model on which the inverse analysis is conducted
            result_description (dict): Settings for storing and visualizing the results
            variational_distribution (dict): Description of variational distribution
            n_samples_per_iter (int): Batch size per iteration (number of simulations per iteration
                                                to estimate the involved expectations)
            variational_transformation (str): String encoding the transformation that will be
                                              applied to
                                              the variational density
            random_seed (int): Seed for the random number generators
            max_feval (int): Maximum number of simulation runs for this analysis
            stochastic_optimizer (obj): QUEENS stochastic optimizer object
            global_settings (dict): Global settings of the QUEENS simulations
            variational_parameter_initialization (str): Flag to decide how to initialize the
                                                        variational parameters
            natural_gradient (boolean): True if natural gradient should be used
            FIM_dampening (boolean): True if FIM dampening should be used
            decay_start_iteration (int): Iteration at which the FIM dampening is started
            dampening_coefficient (float): Initial nugget term value for the FIM dampening
            FIM_dampening_lower_bound (float): Lower bound on the FIM dampening coefficient
            score_function_bool (bool): Boolean flag to decide whether the score function term
<<<<<<< HEAD
                                    should be considered in the ELBO gradient. If true the
                                    score function is considered.
            iteration_data (CollectionObject): Object to store iteration data if desired
        """
        super().__init__(
            global_settings,
            model,
            result_description,
            db,
            experiment_name,
            variational_family,
            variational_params_initialization_approach,
            n_samples_per_iter,
            variational_transformation,
            random_seed,
            max_feval,
            num_parameters,
            natural_gradient_bool,
            fim_dampening_bool,
            fim_decay_start_iter,
            fim_dampening_coefficient,
            fim_dampening_lower_bound,
            variational_distribution_obj,
            stochastic_optimizer,
            iteration_data,
        )
        self.score_function_bool = score_function_bool

    @classmethod
    def from_config_create_iterator(cls, config, iterator_name, model=None):
        """Create RPVI iterator from problem description.

        Args:
            config (dict): Dictionary with QUEENS problem description
            iterator_name (str): Name of iterator (optional)
            model (model): Model to use (optional)

        Returns:
            iterator (obj): RPVI object
        """
        method_options = config[iterator_name]
        score_function_bool = method_options.get("score_function_bool", False)
        (
            global_settings,
            model,
            result_description,
            db,
            experiment_name,
            variational_family,
            variational_params_initialization_approach,
            n_samples_per_iter,
            variational_transformation,
            random_seed,
            max_feval,
            num_parameters,
            natural_gradient_bool,
            fim_dampening_bool,
            fim_decay_start_iter,
            fim_dampening_coefficient,
            fim_dampening_lower_bound,
            variational_distribution_obj,
            stochastic_optimizer,
        ) = super().get_base_attributes_from_config(config, iterator_name)

        iterative_data_names = method_options["result_description"].get("iterative_field_names", [])
=======
                                        should be considered in the ELBO gradient. If true the
                                        score function is considered.
        """
        iterative_data_names = result_description.get("iterative_field_names", [])
>>>>>>> f1f79805
        check_if_valid_options(VALID_EXPORT_FIELDS, iterative_data_names)
        iteration_data = CollectionObject(*iterative_data_names)

        super().__init__(
            model=model,
            result_description=result_description,
            variational_distribution=variational_distribution,
            variational_params_initialization=variational_parameter_initialization,
            n_samples_per_iter=n_samples_per_iter,
            variational_transformation=variational_transformation,
            random_seed=random_seed,
            max_feval=max_feval,
            natural_gradient=natural_gradient,
            FIM_dampening=FIM_dampening,
            decay_start_iter=decay_start_iteration,
            dampening_coefficient=dampening_coefficient,
            FIM_dampening_lower_bound=FIM_dampening_lower_bound,
            stochastic_optimizer=stochastic_optimizer,
<<<<<<< HEAD
            score_function_bool=score_function_bool,
=======
>>>>>>> f1f79805
            iteration_data=iteration_data,
            global_settings=global_settings,
        )
        self.score_function_bool = score_function_bool

    def core_run(self):
        """Core run for variational inference with reparameterization trick."""
        _logger.info('Starting reparameterization based variational inference...')
        super().core_run()

    def _calculate_elbo_gradient(self, variational_parameters):
        """Compute ELBO gradient with reparameterization trick.

         Some clarification of terms:
         sample_mat: sample of the variational distribution
         variational_params: variational parameters that parameterize var. distr. of params
                             (lambda)

        Args:
            variational_parameters (np.ndarray): variational parameters

        Returns:
            np.ndarray: ELBO gradient (n_params x 1)
        """
        # update variational_params
        self.variational_params = variational_parameters.flatten()

        (
            sample_batch,
            standard_normal_sample_batch,
        ) = self.variational_distribution_obj.conduct_reparameterization(
            self.variational_params, self.n_samples_per_iter
        )
        jacobi_reparameterization_lst = (
            self.variational_distribution_obj.jacobi_variational_params_reparameterization(
                standard_normal_sample_batch, self.variational_params
            )
        )

        grad_log_priors = self.parameters.grad_joint_logpdf(sample_batch)
        log_priors = self.parameters.joint_logpdf(sample_batch)
        grad_variational_lst = self.variational_distribution_obj.grad_logpdf_sample(
            sample_batch, self.variational_params
        ).reshape(self.n_samples_per_iter, -1)

        log_likelihood_batch, grad_log_likelihood_batch = self.evaluate_and_gradient(sample_batch)

        # calculate the elbo gradient per sample
        sample_elbo_grad = np.sum(
            (grad_log_likelihood_batch + grad_log_priors - grad_variational_lst)[:, np.newaxis, :]
            * jacobi_reparameterization_lst,
            axis=2,
        )

        # check if score function should be added to the derivative
        # Using the score function might lead to a larger variance in the estimate, in doubt turn
        # it off
        if self.score_function_bool:
            score_function = self.variational_distribution_obj.grad_params_logpdf(
                self.variational_params, sample_batch
            ).T
            sample_elbo_grad = sample_elbo_grad - score_function

        # MC estimate of elbo gradient
        grad_elbo = np.sum(sample_elbo_grad, axis=0) / self.n_samples_per_iter
        # MC estimate for unnormalized posterior
        log_unnormalized_posterior = (
            np.sum(log_likelihood_batch + log_priors) / self.n_samples_per_iter
        )

        self._calculate_elbo(log_unnormalized_posterior)
        return grad_elbo.reshape(-1, 1)

    def _calculate_elbo(self, log_unnormalized_posterior_mean):
        """Calculate the ELBO of the current variational approximation.

        Args:
            log_unnormalized_posterior_mean (float): Monte-Carlo expectation of the
                                                     log-unnormalized posterior
        """
        mean = np.array(self.variational_params[: self.num_parameters])
        covariance = np.diag(
            np.exp(
                2 * np.array(self.variational_params[self.num_parameters : 2 * self.num_parameters])
            ).flatten()
        )
        elbo = float(mvn.entropy(mean.flatten(), covariance) + log_unnormalized_posterior_mean)
        self.iteration_data.add(elbo=elbo)
        self.elbo = elbo

    def _verbose_output(self):
        """Give some informative outputs during the VI iterations."""
        _logger.info("Iteration %s of RPVI algorithm", self.stochastic_optimizer.iteration + 1)

        super()._verbose_output()

        if self.stochastic_optimizer.iteration > 1:
            _logger.debug(
                "Likelihood noise variance: %s", self.model.normal_distribution.covariance
            )

    def _prepare_result_description(self):
        """Create the dictionary for the result pickle file.

        Returns:
            result_description (dict): Dictionary with result summary of the analysis
        """
        result_description = super()._prepare_result_description()
        if self.iteration_data:
            result_description["iteration_data"].update(self.iteration_data.to_dict())
        return result_description

    def evaluate_and_gradient(self, sample_batch):
        """Calculate log-likelihood of observation data and its gradient.

        Evaluation of the likelihood model and its gradient for all inputs of the sample
        batch will trigger the actual forward simulation (can be executed in parallel as
        batch-sequential procedure).

        Args:
            sample_batch (np.array): Sample-batch with samples row-wise

        Returns:
            log_likelihood (np.array): Vector of log-likelihood values for different input samples.
            grad_log_likelihood_x (np.array): Row-wise gradients of log-Likelihood w.r.t. to input
                                              samples.
        """
        # The first samples belong to simulation input
        # get simulation output (run actual forward problem)--> data is saved to DB
        log_likelihood, grad_log_likelihood_x = self.model.evaluate_and_gradient(
            sample_batch.reshape(-1, self.num_parameters)
        )
        self.n_sims += len(sample_batch)
        self.iteration_data.add(
            n_sims=self.n_sims,
            likelihood_variance=self.model.normal_distribution.covariance,
            samples=sample_batch,
        )

        return log_likelihood, grad_log_likelihood_x<|MERGE_RESOLUTION|>--- conflicted
+++ resolved
@@ -60,10 +60,6 @@
         random_seed,
         max_feval,
         stochastic_optimizer,
-<<<<<<< HEAD
-        score_function_bool,
-        iteration_data,
-=======
         global_settings,
         variational_parameter_initialization=None,
         natural_gradient=True,
@@ -72,7 +68,6 @@
         dampening_coefficient=1e-2,
         FIM_dampening_lower_bound=1e-8,
         score_function_bool=False,
->>>>>>> f1f79805
     ):
         """Initialize RPVI iterator.
 
@@ -97,78 +92,10 @@
             dampening_coefficient (float): Initial nugget term value for the FIM dampening
             FIM_dampening_lower_bound (float): Lower bound on the FIM dampening coefficient
             score_function_bool (bool): Boolean flag to decide whether the score function term
-<<<<<<< HEAD
-                                    should be considered in the ELBO gradient. If true the
-                                    score function is considered.
-            iteration_data (CollectionObject): Object to store iteration data if desired
-        """
-        super().__init__(
-            global_settings,
-            model,
-            result_description,
-            db,
-            experiment_name,
-            variational_family,
-            variational_params_initialization_approach,
-            n_samples_per_iter,
-            variational_transformation,
-            random_seed,
-            max_feval,
-            num_parameters,
-            natural_gradient_bool,
-            fim_dampening_bool,
-            fim_decay_start_iter,
-            fim_dampening_coefficient,
-            fim_dampening_lower_bound,
-            variational_distribution_obj,
-            stochastic_optimizer,
-            iteration_data,
-        )
-        self.score_function_bool = score_function_bool
-
-    @classmethod
-    def from_config_create_iterator(cls, config, iterator_name, model=None):
-        """Create RPVI iterator from problem description.
-
-        Args:
-            config (dict): Dictionary with QUEENS problem description
-            iterator_name (str): Name of iterator (optional)
-            model (model): Model to use (optional)
-
-        Returns:
-            iterator (obj): RPVI object
-        """
-        method_options = config[iterator_name]
-        score_function_bool = method_options.get("score_function_bool", False)
-        (
-            global_settings,
-            model,
-            result_description,
-            db,
-            experiment_name,
-            variational_family,
-            variational_params_initialization_approach,
-            n_samples_per_iter,
-            variational_transformation,
-            random_seed,
-            max_feval,
-            num_parameters,
-            natural_gradient_bool,
-            fim_dampening_bool,
-            fim_decay_start_iter,
-            fim_dampening_coefficient,
-            fim_dampening_lower_bound,
-            variational_distribution_obj,
-            stochastic_optimizer,
-        ) = super().get_base_attributes_from_config(config, iterator_name)
-
-        iterative_data_names = method_options["result_description"].get("iterative_field_names", [])
-=======
                                         should be considered in the ELBO gradient. If true the
                                         score function is considered.
         """
         iterative_data_names = result_description.get("iterative_field_names", [])
->>>>>>> f1f79805
         check_if_valid_options(VALID_EXPORT_FIELDS, iterative_data_names)
         iteration_data = CollectionObject(*iterative_data_names)
 
@@ -187,10 +114,6 @@
             dampening_coefficient=dampening_coefficient,
             FIM_dampening_lower_bound=FIM_dampening_lower_bound,
             stochastic_optimizer=stochastic_optimizer,
-<<<<<<< HEAD
-            score_function_bool=score_function_bool,
-=======
->>>>>>> f1f79805
             iteration_data=iteration_data,
             global_settings=global_settings,
         )
