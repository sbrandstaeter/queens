--- conflicted
+++ resolved
@@ -287,7 +287,6 @@
         else:
             do_postprocessing = None
 
-<<<<<<< HEAD
         do_postpostprocessing = driver_options.get('post_post', None)
         if do_postpostprocessing:
             postpostprocessor = PostPost.from_config_create_post_post(
@@ -308,17 +307,9 @@
 
         if remote and not singularity:
             raise NotImplementedError(
-                "Native remote runs not possible, singularity must be used in this cases."
-=======
-        # make (actual) output directory on remote machine as well as "mirror" output
-        # directory on local machine for remote scheduling without Singularity
-        if base_settings['remote'] and not base_settings['singularity']:
-            # make output directory on remote machine
-            raise NotImplementedError(
                 "The combination of 'remote: true' and 'singularity: false' in the "
                 "'scheduler section' is not implemented! "
                 "Abort..."
->>>>>>> 00810383
             )
         else:
             if not os.path.isdir(output_directory):
