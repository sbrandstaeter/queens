#!/home/biehler/miniconda3/bin/python
# coding: utf8


################################################################################
#
#  Very basic lauchner script to launch BACI jobs on Bruteforce cluster
#  Attention a lot of things are hard coded here that probably should not be
#  hard coded, so proceed with caution. #!/usr/bin/env python
#                                        #
################################################################################

import os
import subprocess
import json
import sys
import time
import importlib.util
from pqueens.database.mongodb import MongoDB
from pqueens.utils.injector import inject

def main(args):
    """
        Very basic lauchner script to launch BACI jobs on Bruteforce cluster.

        Attention a lot of things are hard coded here that probably should not be
        hard coded, so proceed with caution.

        Args:
            args (JSON document): file-like object containing a JSON document
    """
    # The following is necessary to fix JSON FORMAT reader
    args=args.replace('\\', '\"')
    # all necessary information is passed via this dictionary
    driver_options = json.loads(args)

    # get SLURM working directory
    srcdir = os.environ["SLURM_SUBMIT_DIR"]
    os.chdir(srcdir)

    # connect to database and get job parameters
    db = MongoDB(database_address='10.10.0.1:27017')
    job = init_job(driver_options, db)
    _, baci_input_file, baci_output = setup_dirs_and_files(driver_options)
     #creat actual input file in experiment dir folder
    inject(job['params'], driver_options['input_template'], baci_input_file)

    # assemble command to run BACI
    runcommand_string = get_runcommand_string(driver_options,
                                              baci_input_file, baci_output)
    #run BACI
    run(runcommand_string)

    # do postprocessing
    do_postprocessing(driver_options, baci_output)

    my_file = open(baci_output, 'r')
    result = my_file.readline()
    finish_job(driver_options, db, job, result)

def get_num_nodes():
    """ determine number of processors from nodefile """
    slurm_nodefile = os.environ["SLURM_JOB_NODELIST"]
    command_list = ['cat', slurm_nodefile, '|', 'wc', '-l']
    command_string = ' '.join(command_list)
    p = subprocess.Popen(command_string,
                         stdin=subprocess.PIPE,
                         stdout=subprocess.PIPE,
                         stderr=subprocess.PIPE,
                         shell=True,
                         universal_newlines=True)
    procs, _ = p.communicate()
    return int(procs)

def setup_mpi(num_procs):
    """ setup MPI environment

        Args:
            num_procs (int): Number of processors to use

        Returns:
            str, str: MPI runcommand, MPI flags
    """
    mpi_run = '/cluster/mpi/intel/openmpi/1.10.1/bin/mpirun'
    mpi_home = '/cluster/mpi/intel/openmpi/1.10.1'

    os.environ["MPI_HOME"] = mpi_home
    os.environ["MPI_RUN"] = mpi_run

    # Add non-standard shared library paths
    # "LD_LIBRARY_PATH" seems to be also empty, so simply set it to MPI_HOME
    # eventually this should changed to mereyl append the MPI_HOME path
    os.environ["LD_LIBRARY_PATH"] = mpi_home

    # determine 'optimal' flags for the problem size
    if num_procs%16 == 0:
        mpi_flags = "--mca btl openib,sm,self --mca mpi_paffinity_alone 1"
    else:
        mpi_flags = "--mca btl openib,sm,self"

    return mpi_run, mpi_flags

def setup_dirs_and_files(driver_options):
    """ Setup directory structure

        Args:
            driver_options (dict): Options dictionary

        Returns:
            str, str, str: simualtion prefix, name of input file, name of output file
    """
    dest_dir = str(driver_options['experiment_dir']) + '/' + \
              str(driver_options['job_id'])

    prefix = str(driver_options['experiment_name']) + '_' + \
             str(driver_options['job_id'])

    output_directory = os.path.join(dest_dir, 'output')
    if not os.path.isdir(output_directory):
        # make complete directory tree
        os.makedirs(output_directory)

    # create input file using injector
    baci_input_file = dest_dir + '/' + str(driver_options['experiment_name']) + \
                      '_' + str(driver_options['job_id']) + '.dat'

    # create ouput file name
    baci_output =  output_directory + '/' + str(driver_options['experiment_name']) + \
                      '_' + str(driver_options['job_id'])

    return prefix, baci_input_file, baci_output

def init_job(driver_options, db):
    """ Initialize job in database

        Args:
            driver_options (dict): Options dictionary
            db (MongoDB) :         MongoDB object

        Returns:
            dict: Dictionary with job information

    """
    job = db.load(driver_options['experiment_name'], driver_options['batch'], 'jobs',
                  {'id' : driver_options['job_id']})

    start_time = time.time()
    job['start time'] = start_time

    db.save(job, driver_options['experiment_name'], 'jobs', driver_options['batch'],
            {'id' : driver_options['job_id']})

    sys.stderr.write("Job launching after %0.2f seconds in submission.\n"
                     % (start_time-job['submit time']))
    return job

def finish_job(driver_options, db, job, result):
    """ Change status of job to completed in database

        Args:
            driver_options (dict):    Options dictionary
            db             (MongoDB): MongoDB object
            job            (dict):    Dictionary with job information
            result         (float):   Result of simulation associated with job
    """
    end_time = time.time()

    job['result'] = result
    job['status'] = 'complete'
    job['end time'] = end_time

    db.save(job, driver_options['experiment_name'], 'jobs', driver_options['batch'],
            {'id' : driver_options['job_id']})

#def do_postpostprocessing(driver_options, baci_output):
#    """ Execute post post processing step
#
#        Args:
#            driver_options (dict): Options dictionary
#            baci_output (str): Path to BACI output files
#
#        Returns:
#            float: Postprocessed result
#    """
#    post_post_script = driver_options.get('post_post_script', None)
#    result = None
#    if post_post_script != None:
#        spec = importlib.util.spec_from_file_location("module.name", post_post_script)
#        post_post_proc = importlib.util.module_from_spec(spec)
#        spec.loader.exec_module(post_post_proc)
#        result = post_post_proc.run(baci_output)
#        print('Got result: {}'.format(result))
#    else:
#        raise RuntimeError("You need to provide post_post_script in the driver "
#                           "driver_params section of the config file to get results")
#
#    return result
#

def get_runcommand_string(driver_options, baci_input_file, baci_output):
    """ Assemble run command for BACI

        Args:
            driver_options (dict): Options dictionary
            baci_input_file (str): String with baci_input_file
            baci_output     (str): String with output file/path

        Returns:
            str: Complete command to execute BACI
    """
    procs = get_num_nodes()
    mpir_run, mpi_flags = setup_mpi(procs)
    executable = driver_options['path_to_executable']

    # note that we directly write the output to the home folder and do not create
    # the appropriate directories on the nodes. This should be changed at some point.
    # So long be careful !
    # TODO: Check MPI run below, I commented it out but probably necessary?
   # runcommand_list = [mpir_run, mpi_flags, '-np', str(procs), executable,
   #                       baci_input_file, baci_output]
<<<<<<< HEAD
    runcommand_list = [mpir_run, mpi_flags, '-np', str(procs), executable,
=======
    runcommand_list = [executable,
>>>>>>> 176f2bd3
                       baci_input_file, baci_output]

    runcommand_string = ' '.join(runcommand_list)
    print(runcommand_string)
    return runcommand_string

def do_postprocessing(driver_options, baci_output):
    """ Assemble post processing command for BACI

        Args:
            driver_options (dict): Options dictionary
            baci_output (str):     Path to BACI output file
    """
    command = get_postcommand_string(driver_options, baci_output)
    if command != None:
        run(command)

def get_postcommand_string(driver_options, baci_output):
    """ Assemble post processing command for BACI

        Args:
            driver_options (dict): Options dictionary
            baci_output (str):     Path to BACI output file

        Returns:
            str: Post processing command for BACI
    """
    procs = get_num_nodes()
    mpir_run, mpi_flags = setup_mpi(procs)
    post_processor_exec = driver_options.get('path_to_postprocessor', None)
    postcommand_string = None
    if post_processor_exec != None:
        monitor_file = '--file=' + str(baci_output)
        post_process_command = driver_options.get('post_process_command', "")
        # note for posterity post_drt_monitor does not like more than 1 proc
        # TODO: CHECK MPI here
        postcommand_list = [mpir_run, mpi_flags, '-np', str(1), post_processor_exec,
                            post_process_command, monitor_file]
        #postcommand_list = [post_processor_exec,
                           # post_process_command, monitor_file]


        postcommand_string = ' '.join(postcommand_list)

    return postcommand_string


def run(command_string):
    """ Execute passed command

        Args:
            command_string (str): Command to execute
    """
    p = subprocess.Popen(command_string,
                         stdin=subprocess.PIPE,
                         stdout=subprocess.PIPE,
                         stderr=subprocess.PIPE,
                         shell=True,
                         universal_newlines=True)

    stdout, stderr = p.communicate()

if __name__ == '__main__':
    sys.exit(main(sys.argv[1]))<|MERGE_RESOLUTION|>--- conflicted
+++ resolved
@@ -218,11 +218,7 @@
     # TODO: Check MPI run below, I commented it out but probably necessary?
    # runcommand_list = [mpir_run, mpi_flags, '-np', str(procs), executable,
    #                       baci_input_file, baci_output]
-<<<<<<< HEAD
     runcommand_list = [mpir_run, mpi_flags, '-np', str(procs), executable,
-=======
-    runcommand_list = [executable,
->>>>>>> 176f2bd3
                        baci_input_file, baci_output]
 
     runcommand_string = ' '.join(runcommand_list)
