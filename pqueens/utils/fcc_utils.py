"""From config create utils."""

import logging

from pqueens.data_processor import VALID_TYPES as VALID_DATA_PROCESSOR_TYPES
from pqueens.distributions import VALID_TYPES as VALID_DISTRIBUTION_TYPES
from pqueens.drivers import VALID_TYPES as VALID_DRIVER_TYPES
from pqueens.external_geometry import VALID_TYPES as VALID_EXTERNAL_GEOMETRY_TYPES
from pqueens.interfaces import VALID_TYPES as VALID_INTERFACE_TYPES
from pqueens.interfaces.interface import Interface
from pqueens.iterators import VALID_TYPES as VALID_ITERATOR_TYPES
from pqueens.iterators.iterator import Iterator
from pqueens.models import VALID_TYPES as VALID_MODEL_TYPES
from pqueens.models.bmfmc_model import BMFMCModel
from pqueens.parameters.parameters import from_config_create_parameters
from pqueens.schedulers import VALID_TYPES as VALID_SCHEDULER_TYPES
from pqueens.utils.exceptions import InvalidOptionError
from pqueens.utils.experimental_data_reader import (
    VALID_TYPES as VALID_EXPERIMENTAL_DATA_READER_TYPES,
)
from pqueens.utils.import_utils import get_module_class
from pqueens.utils.iterative_averaging_utils import VALID_TYPES as VALID_ITERATIVE_AVERAGING_TYPES
from pqueens.utils.stochastic_optimizer import VALID_TYPES as VALID_STOCHASTIC_OPTIMIZER_TYPES

_logger = logging.getLogger(__name__)


VALID_TYPES = {
    **VALID_DATA_PROCESSOR_TYPES,
    **VALID_DISTRIBUTION_TYPES,
    **VALID_DRIVER_TYPES,
    **VALID_EXTERNAL_GEOMETRY_TYPES,
    **VALID_INTERFACE_TYPES,
    **VALID_ITERATOR_TYPES,
    **VALID_MODEL_TYPES,
    **VALID_SCHEDULER_TYPES,
    **VALID_EXPERIMENTAL_DATA_READER_TYPES,
    **VALID_ITERATIVE_AVERAGING_TYPES,
    **VALID_STOCHASTIC_OPTIMIZER_TYPES,
}


def from_config_create_iterator(config):
    """Create main iterator for queens run from config.

    A bottom up approach is used here to create all objects from the description. First, the objects
    that do not need any other so far uninitialized objects for initialization are initialized.
    These objects are put into the description of the other objects, where they are referenced.
    Then again the objects that do not need any other so far uninitialized objects for
    initialization are initialized. This process repeats until the main iterator (indicated by the
    'method' keyword) is initialized.

    Args:
        config (dict): Description of the queens run

    Returns:
        new_obj (iterator): Main queens iterator with all initialized objects.
    """
    # do pre-processing
<<<<<<< HEAD
    rf_preprocessor = None
    rf_preprocessor_options = config.pop('random_field_preprocessor', None)
    if rf_preprocessor_options:
        rf_preprocessor = from_config_create_object(rf_preprocessor_options)
        rf_preprocessor.main_run()
        rf_preprocessor.write_random_fields_to_dat()

    parameters = from_config_create_parameters(config.pop('parameters', {}), rf_preprocessor)
    global_settings = config.pop('global_settings')
=======
    pre_processer = from_config_create_external_geometry(config, 'pre_processing')
    if pre_processer:
        config.pop('pre_processing')
        pre_processer.main_run()
        pre_processer.write_random_fields_to_dat()

    parameters = from_config_create_parameters(config.pop('parameters', {}), pre_processer)
>>>>>>> 67b33f51
    obj_key = None
    for _ in range(1000):  # Instead of 'while True' we only allow 1000 iterations for safety
        deadlock = True
        for obj_key, obj_dict in config.items():
            if isinstance(obj_dict, dict):
                reference_to_uninitialized_object = check_for_reference(obj_dict)
                if not reference_to_uninitialized_object:
                    deadlock = False
                    break
        if deadlock or obj_key is None:
            raise RuntimeError(
                "Queens run can not be configured due to missing 'method' "
                "description, circular dependencies or missing object descriptions! "
                f"Remaining uninitialized objects are: {list(config.keys())}"
            )

        try:
<<<<<<< HEAD
            obj_description = config.pop(obj_key)
            new_obj = from_config_create_object(obj_description, global_settings, parameters)
=======
            if config[obj_key]['type'] in ["baci_dat"]:  # TODO: refactor fcc of external geometry
                new_obj = from_config_create_external_geometry(config, obj_key)
                config.pop(obj_key)
            else:
                obj_description = config.pop(obj_key)
                new_obj = from_config_create_object(obj_description, parameters)
>>>>>>> 67b33f51
        except (TypeError, InvalidOptionError) as err:
            raise InvalidOptionError(f"Object '{obj_key}' can not be initialized.") from err

        if obj_key == 'method':
            if config:
                _logger.warning('Unused settings:')
                _logger.warning(config)
            return new_obj  # returns initialized iterator

        config = insert_new_obj(config, obj_key, new_obj)

    raise RuntimeError(
        "Queens run can not be configured. If you provided less than 1000 object descriptions in "
        "the input file, this behaviour is unexpected and you should raise an issue."
    )


def from_config_create_object(obj_description, parameters=None):
    """Create object from description.

    Args:
        obj_description (dict): Description of the object
        parameters (obj, optional): Parameters object

    Returns:
        obj: Initialized object
    """
    object_class = get_module_class(obj_description, VALID_TYPES)
    if issubclass(object_class, (Iterator, Interface, BMFMCModel)):
        obj_description['parameters'] = parameters
    return object_class(**obj_description)


def check_for_reference(obj_description):
    """Check if another uninitialized object is referenced.

    Indicated by a keyword that ends with '_name'. Sub-dictionaries are also checked.

    Args:
        obj_description (dict): Description of the object

    Returns:
        bool: True, if another uninitialized object is referenced.
    """
    for key, value in obj_description.items():
        if key.endswith('_name') and key != 'plot_name':  # TODO: rename plot_name keyword
            return True
        if isinstance(value, dict):
            reference_check = check_for_reference(value)
            if reference_check:
                return True
    return False


def insert_new_obj(config, new_obj_key, new_obj):
    """Insert initialized object in other object descriptions.

    Args:
        config (dict): Description of queens run, or sub dictionary
        new_obj_key (str): Key of initialized object
        new_obj (obj): Initialized object

    Returns:
        bool: True, if another uninitialized object is referenced.
    """
    referenced_keys = []
    for key, value in config.items():
        if isinstance(value, dict):
            config[key] = insert_new_obj(value, new_obj_key, new_obj)
        elif key.endswith('_name') and value == new_obj_key:
            referenced_keys.append(key)

    for key in referenced_keys:
        config.pop(key)  # remove key "<example>_name"
        config[key.removesuffix("_name")] = new_obj  # add key "<example>" with initialized object
    return config<|MERGE_RESOLUTION|>--- conflicted
+++ resolved
@@ -57,7 +57,6 @@
         new_obj (iterator): Main queens iterator with all initialized objects.
     """
     # do pre-processing
-<<<<<<< HEAD
     rf_preprocessor = None
     rf_preprocessor_options = config.pop('random_field_preprocessor', None)
     if rf_preprocessor_options:
@@ -66,16 +65,6 @@
         rf_preprocessor.write_random_fields_to_dat()
 
     parameters = from_config_create_parameters(config.pop('parameters', {}), rf_preprocessor)
-    global_settings = config.pop('global_settings')
-=======
-    pre_processer = from_config_create_external_geometry(config, 'pre_processing')
-    if pre_processer:
-        config.pop('pre_processing')
-        pre_processer.main_run()
-        pre_processer.write_random_fields_to_dat()
-
-    parameters = from_config_create_parameters(config.pop('parameters', {}), pre_processer)
->>>>>>> 67b33f51
     obj_key = None
     for _ in range(1000):  # Instead of 'while True' we only allow 1000 iterations for safety
         deadlock = True
@@ -93,17 +82,8 @@
             )
 
         try:
-<<<<<<< HEAD
             obj_description = config.pop(obj_key)
-            new_obj = from_config_create_object(obj_description, global_settings, parameters)
-=======
-            if config[obj_key]['type'] in ["baci_dat"]:  # TODO: refactor fcc of external geometry
-                new_obj = from_config_create_external_geometry(config, obj_key)
-                config.pop(obj_key)
-            else:
-                obj_description = config.pop(obj_key)
-                new_obj = from_config_create_object(obj_description, parameters)
->>>>>>> 67b33f51
+            new_obj = from_config_create_object(obj_description, parameters)
         except (TypeError, InvalidOptionError) as err:
             raise InvalidOptionError(f"Object '{obj_key}' can not be initialized.") from err
 
