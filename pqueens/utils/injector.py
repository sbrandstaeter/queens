--- conflicted
+++ resolved
@@ -1,11 +1,8 @@
-<<<<<<< HEAD
-=======
 """
 Injector module supplies function to inject parameter values into a template text file.
 """
 
 
->>>>>>> 933469cb
 def inject(params, file_template, output_file):
     """ Injector function to insert parameters into file templates
 
