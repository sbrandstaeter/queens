"""Singularity management utilities."""
import logging
import os
import random
import subprocess
import time
from pathlib import Path

from pqueens.utils.config_directories import ABS_SINGULARITY_IMAGE_PATH
from pqueens.utils.path_utils import PATH_TO_QUEENS, relative_path_from_pqueens
from pqueens.utils.run_subprocess import SubprocessError, run_subprocess
from pqueens.utils.user_input import request_user_input_with_default_and_timeout

_logger = logging.getLogger(__name__)


def create_singularity_image():
    """Create pre-designed singularity image for cluster applications."""
    # create the actual image
    command_string = 'singularity --version'
    run_subprocess(command_string, additional_error_message='Singularity could not be executed!')

    definition_path = 'singularity/singularity_recipe.def'
    abs_definition_path = relative_path_from_pqueens(definition_path)
    command_list = [
        f"cd {PATH_TO_QUEENS}",
        "&& unset SINGULARITY_BIND &&",
        f"singularity build --force --fakeroot {ABS_SINGULARITY_IMAGE_PATH}",
        abs_definition_path,
    ]
    command_string = ' '.join(command_list)

    # Singularity logs to the wrong stream depending on the OS.
    try:
        run_subprocess(
            command_string, additional_error_message='Build of local singularity image failed!'
        )
    except SubprocessError as sp_error:
        # Check if build was successful
        if str(sp_error).find("INFO:    Build complete:") < 0:
            raise sp_error

    if not ABS_SINGULARITY_IMAGE_PATH.is_file():
        raise FileNotFoundError(f'No singularity image "{ABS_SINGULARITY_IMAGE_PATH}" found')


class SingularityManager:
    """Singularity management class.

    Attributes:
        remote (bool): *True* if the simulation runs are remote.
        remote_connect (str): String of user@remote_machine .
        singularity_bind (str): Binds for the singularity runs.
        singularity_path (path): Path to singularity exec.
        input_file (path): Path to QUEENS input file.
    """

    def __init__(
        self, singularity_path, singularity_bind, input_file, remote=False, remote_connect=None
    ):
        """Init method for the singularity object.

        Args:
            remote (bool): True if the simulation runs are remote
            remote_connect (str): String of user@remote_machine
            singularity_bind (str): Binds for the singularity runs
            singularity_path (path): Path to singularity exec
            input_file (path): Path to QUEENS input file
        """
        self.remote = remote
        self.remote_connect = remote_connect
        self.singularity_bind = singularity_bind
        self.singularity_path = singularity_path
        self.input_file = input_file

        if self.remote and self.remote_connect is None:
            raise ValueError(
                "Remote singularity option is set to true but no remote connect is supplied."
            )

    def sync_remote_image(self):
        """Sync image on remote resource with local singularity."""
        _logger.info("Syncing remote image with local image...")
        _logger.info("(This takes a couple of seconds)")
        command_list = [
            f"rsync --archive --checksum --verbose --verbose {ABS_SINGULARITY_IMAGE_PATH}",
            self.remote_connect + ':' + str(self.singularity_path / 'singularity_image.sif'),
        ]
        command_string = ' '.join(command_list)
        _, _, stdout, _ = run_subprocess(
            command_string,
            additional_error_message="Was not able to sync local singularity image to remote! ",
        )
        _logger.debug(stdout)
        _logger.info("Sync of remote image was successful.\n")

    def prepare_singularity_files(self):
        """Prepare local and remote singularity images.

        Make sure that an up-to-date singularity image is available
        where it is needed, locally and remotely. If no image exists or
        the existing image is outdated, a new image is built. The local
        image is synced with the remote machine to ensure that the image
        on the remote machine is up-to-date.
        """
        if new_singularity_image_needed():
            _logger.info(
                "Local singularity image is not up-to-date with QUEENS! "
                "Building new local image..."
            )
            _logger.info("(This takes a couple of minutes.)")
            create_singularity_image()
            _logger.info("Local singularity image built successfully!\n")

        else:
            _logger.info("Found an up-to-date local singularity image.\n")

        if self.remote:
            self.sync_remote_image()

    def kill_previous_queens_ssh_remote(self, username):
        """Kill existing ssh-port-forwardings on the remote machine.

        These were caused by previous QUEENS simulations that either crashed or are still in place
        due to other reasons. This method will avoid that a user opens too many unnecessary ports
        on the remote and blocks them for other users.

        Args:
            username (string): Username of person logged in on remote machine
        """
        # find active queens ssh ports on remote
        command_list = [
            'ssh',
            self.remote_connect,
            '\'ps -aux | grep ssh | grep',
            username.rstrip(),
            '| grep :localhost:27017\'',
        ]

        command_string = ' '.join(command_list)
        _, _, active_ssh, _ = run_subprocess(command_string)

        # skip entries that contain "grep" as this is the current command
        try:
            active_ssh = [line for line in active_ssh.splitlines() if not 'grep' in line]
        except IndexError:
            pass

        if active_ssh:
            # _logger.info the queens related open ports
            _logger.info('The following QUEENS sessions are still occupying ports on the remote:')
            _logger.info('----------------------------------------------------------------------')
            for line in active_ssh:
                _logger.info(line)
            _logger.info('----------------------------------------------------------------------')
            _logger.info('')
            _logger.info('Do you want to close these connections (recommended)?')
            while True:
                try:
                    _logger.info('Please type "y" or "n" >> ')
                    answer = request_user_input_with_default_and_timeout(default="n", timeout=10)
                except SyntaxError:
                    answer = None

                if answer.lower() == 'y':
                    ssh_ids = [line.split()[1] for line in active_ssh]
                    for ssh_id in ssh_ids:
                        command_list = ['ssh', self.remote_connect, '\'kill -9', ssh_id + '\'']
                        command_string = ' '.join(command_list)
                        run_subprocess(command_string)
                    _logger.info('Old QUEENS port-forwardings were successfully terminated!')
                    break

                if answer.lower() == 'n':
                    break
                if answer is None:
                    _logger.info(
                        'You gave an empty input! Only "y" or "n" are valid inputs! Try again!'
                    )
                else:
                    _logger.info(
                        'The input %s is not an appropriate choice! '
                        'Only "y" or "n" are valid inputs!',
                        answer,
                    )
                    _logger.info('Try again!')
        else:
            pass

    def establish_port_forwarding_remote(self, address_localhost):
        """Automated port-forwarding from localhost to remote machine.

        Forward data to the database on localhost's port 27017 and a designated
        port on the master node of the remote machine.

        Args:
            address_localhost (str): IP-address of localhost

        Returns:
            TODO_doc
        """
        _logger.info('Establish remote port-forwarding')
        port_fail = 1
        max_attempts = 100
        attempts = 1
        while port_fail != "" and attempts < max_attempts:
            port = random.randrange(2030, 20000, 1)
            command_list = [
                'ssh',
                '-t',
                '-t',
                self.remote_connect,
                '\'ssh',
                '-fN',
                '-g',
                '-L',
                str(port) + r':' + 'localhost' + r':27017',
                address_localhost + '\'',
            ]
            command_string = ' '.join(command_list)
            port_fail = os.popen(command_string).read()
            _logger.info('attempt #%d: %s', attempts, command_string)
            _logger.debug('which returned: %s', port_fail)
            time.sleep(0.1)
            attempts += 1

        _logger.info('Remote port-forwarding established successfully for port %s', port)

        return port

    def establish_port_forwarding_local(self, address_localhost):
        """Establish port-forwarding from local to remote.

        Establish a port-forwarding for localhost's port 9001 to the
        remote's ssh-port 22 for passwordless communication with the remote
        machine over ssh.

        Args:
            address_localhost (str): IP-address of the localhost
        """
        remote_address = self.remote_connect.split(r'@')[1]
        command_list = [
            'ssh',
            '-f',
            '-N',
            '-L',
            r'9001:' + remote_address + r':22',
            address_localhost,
        ]
        with subprocess.Popen(
            command_list, stdin=subprocess.PIPE, stdout=subprocess.PIPE, stderr=subprocess.PIPE
        ) as ssh_proc:
            stat = ssh_proc.poll()
            while stat is None:
                stat = ssh_proc.poll()
            # Think of some kind of error catching here;
            # so far it works but error might be cryptical

    def close_local_port_forwarding(self):
        """Closes port forwarding from local to remote machine."""
        _, _, username, _ = run_subprocess('whoami')
        command_string = "ps -aux | grep 'ssh -f -N -L 9001:' | grep ':22 " + username + "@'"
        _, _, active_ssh, _ = run_subprocess(
            command_string, raise_error_on_subprocess_failure=False
        )

        if active_ssh:
            active_ssh_ids = []
            try:
                active_ssh_ids = [
                    line.split()[1] for line in active_ssh.splitlines() if not 'grep' in line
                ]
            except IndexError:
                pass

            if active_ssh_ids:
                for ssh_id in active_ssh_ids:
                    command_string = 'kill -9 ' + ssh_id
                    run_subprocess(command_string, raise_error_on_subprocess_failure=False)
                _logger.info(
                    'Active QUEENS local to remote port-forwardings were closed successfully!'
                )

    def close_remote_port(self, port):
        """Closes the ports used in the current QUEENS simulation.

        Args:
            port (int): Random port selected previously
        """
        # get the process id of open port
        _, _, username, _ = run_subprocess('whoami')
        command_list = [
            'ssh',
            self.remote_connect,
            '\'ps -aux | grep ssh | grep',
            username.rstrip(),
            '| grep',
            str(port) + ':localhost:27017\'',
        ]
        command_string = ' '.join(command_list)
        _, _, active_ssh, _ = run_subprocess(
            command_string, raise_error_on_subprocess_failure=False
        )

        # skip entries that contain "grep" as this is the current command
        try:
            active_ssh_ids = [
                line.split()[1] for line in active_ssh.splitlines() if not 'grep' in line
            ]
        except IndexError:
            pass

        if active_ssh_ids != '':
            for ssh_id in active_ssh_ids:
                command_list = ['ssh', self.remote_connect, '\'kill -9', ssh_id + '\'']
                command_string = ' '.join(command_list)
                run_subprocess(command_string)
            _logger.info('Active QUEENS remote to local port-forwardings were closed successfully!')


def new_singularity_image_needed():
    """Indicate if a new singularity image needs to be build.

    Before checking if the files changed, a check is performed to see if there is an image first.

    Returns:
        (bool): True if new image is needed.
    """
    if ABS_SINGULARITY_IMAGE_PATH.exists():
        return _files_changed()
    return True


def _files_changed():
    """Indicates if the source files deviate w.r.t. to singularity container.

    Returns:
        [bool]: if files have changed
    """
    # Folders included in the singularity image relevant for a run
    folders_to_compare_list = [
        'drivers/',
        'data_processor/',
        'utils/',
        'external_geometry/',
        'randomfields/',
        'singularity/',
    ]

    # Specific files in the singularity image relevant for a run
    files_to_compare_list = [
        'database/mongodb.py',
        'schedulers/cluster_scheduler.py',
    ]
    # generate absolute paths
    files_to_compare_list = [relative_path_from_pqueens(file) for file in files_to_compare_list]
    folders_to_compare_list = [relative_path_from_pqueens(file) for file in folders_to_compare_list]

    # Add files from the relevant folders to the list of files
    for folder in folders_to_compare_list:
        files_to_compare_list.extend(_get_python_files_in_folder(folder))

    files_changed = False
    for file in files_to_compare_list:
        # File path inside the container
        file = str(file)
        filepath_in_singularity = '/queens/pqueens/' + file.split("pqueens/")[-1]

        # Compare the queens source files with the ones inside the container
        command_string = (
            f"singularity exec {ABS_SINGULARITY_IMAGE_PATH} "
            + f"cmp {file} {filepath_in_singularity}"
        )
        _, _, stdout, stderr = run_subprocess(
            command_string, raise_error_on_subprocess_failure=False
        )

        # If file is different or missing stop iteration and build the image
        if stdout or stderr:
            files_changed = True
            break
    return files_changed


def _get_python_files_in_folder(relative_path):
    """Get list of absolute paths of files in folder.

    Only python files are included.

    Args:
        relative_path (str): Relative path to folder from pqueens.

    Returns:
        file_paths: List of the absolute paths of the python files within the folder.
    """
    abs_path = Path(relative_path_from_pqueens(relative_path))
    file_paths = list(abs_path.glob("*.py"))
    file_paths.sort()
    return file_paths


def sha1sum(file_path, remote_connect=None):
    """Hash files using *sha1sum*.

<<<<<<< HEAD
    sha1sum is a computer program that calculates hashes and is the default on most Linux
    distributions. If it is not available on your OS under the same name you can still create a
=======
    *sha1sum* is a computer program that calculates hashes and is the default on most Linux
    distributions. If it is not available on your OS under the same name, you can still create a
>>>>>>> 96610ab5
    symlink.

    Args:
        file_path (str): Absolute path to the file to hash
        remote_connect (str, optional): username@machine in case of remote machines

    Returns:
        str: The hash of the file
    """
    command_string = f"sha1sum {file_path}"
    if remote_connect:
        command_string = f"ssh {remote_connect} && " + command_string
    _, _, output, _ = run_subprocess(
        command_string,
        additional_error_message="Was not able to hash the file",
    )
    return output.split(" ")[0]<|MERGE_RESOLUTION|>--- conflicted
+++ resolved
@@ -402,13 +402,8 @@
 def sha1sum(file_path, remote_connect=None):
     """Hash files using *sha1sum*.
 
-<<<<<<< HEAD
-    sha1sum is a computer program that calculates hashes and is the default on most Linux
-    distributions. If it is not available on your OS under the same name you can still create a
-=======
     *sha1sum* is a computer program that calculates hashes and is the default on most Linux
     distributions. If it is not available on your OS under the same name, you can still create a
->>>>>>> 96610ab5
     symlink.
 
     Args:
